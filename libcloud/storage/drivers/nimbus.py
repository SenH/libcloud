# Licensed to the Apache Software Foundation (ASF) under one or more
# contributor license agreements.  See the NOTICE file distributed with
# this work for additional information regarding copyright ownership.
# The ASF licenses this file to You under the Apache License, Version 2.0
# (the "License"); you may not use this file except in compliance with
# the License.  You may obtain a copy of the License at
#
#     http://www.apache.org/licenses/LICENSE-2.0
#
# Unless required by applicable law or agreed to in writing, software
# distributed under the License is distributed on an "AS IS" BASIS,
# WITHOUT WARRANTIES OR CONDITIONS OF ANY KIND, either express or implied.
# See the License for the specific language governing permissions and
# limitations under the License.

import time
import hashlib
import hmac

try:
    import simplejson as json
except ImportError:
    import json

from libcloud.utils.py3 import httplib
from libcloud.utils.py3 import urlencode

from libcloud.common.base import ConnectionUserAndKey, JsonResponse
from libcloud.common.types import InvalidCredsError, LibcloudError
from libcloud.storage.base import Container, StorageDriver


class NimbusResponse(JsonResponse):
    valid_response_codes = [httplib.OK, httplib.NOT_FOUND, httplib.CONFLICT,
                            httplib.BAD_REQUEST]

    def success(self):
        return self.status in self.valid_response_codes

    def parse_error(self):
        if self.status in [httplib.UNAUTHORIZED]:
            raise InvalidCredsError(self.body)
        raise LibcloudError('Unknown error. Status code: %d' % (self.status),
                            driver=self.driver)


class NimbusConnection(ConnectionUserAndKey):
    host = 'nimbus.io'
    responseCls = NimbusResponse

    def __init__(self, *args, **kwargs):
        self.id = kwargs.pop('id')
        super(NimbusConnection, self).__init__(*args, **kwargs)

    def pre_connect_hook(self, params, headers):
        timestamp = str(int(time.time()))
        signature = self._calculate_signature(user_id=self.user_id,
                                              method=self.method,
                                              params=params,
                                              path=self.action,
                                              timestamp=timestamp,
                                              key=self.key)
        headers['X-NIMBUS-IO-Timestamp'] = timestamp
        headers['Authorization'] = 'NIMBUS.IO %s:%s' % (self.id, signature)
        return params, headers

    def _calculate_signature(self, user_id, method, params, path, timestamp,
                             key):
        if params:
            uri_path = path + '?' + urlencode(params)
        else:
            uri_path = path

        string_to_sign = [user_id, method, str(timestamp), uri_path]
        string_to_sign = '\n'.join(string_to_sign)

        hmac_value = hmac.new(key, string_to_sign, hashlib.sha256)
        return hmac_value.hexdigest()


class NimbusStorageDriver(StorageDriver):
    name = 'Nimbus'
    website = 'https://nimbus.io/'
    connectionCls = NimbusConnection

    def __init__(self, *args, **kwargs):
        self.user_id = kwargs['user_id']
        super(NimbusStorageDriver, self).__init__(*args, **kwargs)

    def iterate_containers(self):
        response = self.connection.request('/customers/%s/collections' %
                                           (self.connection.user_id))
        return self._to_containers(response.object)

    def create_container(self, container_name):
        params = {'action': 'create', 'name': container_name}
        response = self.connection.request('/customers/%s/collections' %
                                           (self.connection.user_id),
                                           params=params,
                                           method='POST')
        return self._to_container(response.object)

    def _to_containers(self, data):
<<<<<<< HEAD
        yield self._to_container(item) for item in data
=======
        for item in data:
            yield self._to_container(item)
>>>>>>> d8d792f0

    def _to_container(self, data):
        name = data[0]
        extra = {'date_created': data[2]}
        return Container(name=name, extra=extra, driver=self)

    def _ex_connection_class_kwargs(self):
        result = {'id': self.user_id}
        return result<|MERGE_RESOLUTION|>--- conflicted
+++ resolved
@@ -101,12 +101,8 @@
         return self._to_container(response.object)
 
     def _to_containers(self, data):
-<<<<<<< HEAD
-        yield self._to_container(item) for item in data
-=======
         for item in data:
             yield self._to_container(item)
->>>>>>> d8d792f0
 
     def _to_container(self, data):
         name = data[0]

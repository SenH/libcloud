# Licensed to the Apache Software Foundation (ASF) under one or more
# contributor license agreements.  See the NOTICE file distributed with
# this work for additional information regarding copyright ownership.
# The ASF licenses this file to You under the Apache License, Version 2.0
# (the "License"); you may not use this file except in compliance with
# the License.  You may obtain a copy of the License at
#
#     http://www.apache.org/licenses/LICENSE-2.0
#
# Unless required by applicable law or agreed to in writing, software
# distributed under the License is distributed on an "AS IS" BASIS,
# WITHOUT WARRANTIES OR CONDITIONS OF ANY KIND, either express or implied.
# See the License for the specific language governing permissions and
# limitations under the License.

from hashlib import sha1
import hmac
import os
from time import time

from libcloud.utils.py3 import httplib
from libcloud.utils.py3 import urlencode

try:
    import simplejson as json
except ImportError:
    import json

from libcloud.utils.py3 import PY3
from libcloud.utils.py3 import b
from libcloud.utils.py3 import urlquote

if PY3:
    from io import FileIO as file

from libcloud.utils.files import read_in_chunks
from libcloud.common.types import MalformedResponseError, LibcloudError
from libcloud.common.base import Response, RawResponse

from libcloud.storage.providers import Provider
from libcloud.storage.base import Object, Container, StorageDriver
from libcloud.storage.types import ContainerAlreadyExistsError
from libcloud.storage.types import ContainerDoesNotExistError
from libcloud.storage.types import ContainerIsNotEmptyError
from libcloud.storage.types import ObjectDoesNotExistError
from libcloud.storage.types import ObjectHashMismatchError
from libcloud.storage.types import InvalidContainerNameError
from libcloud.common.openstack import OpenStackBaseConnection
from libcloud.common.openstack import OpenStackDriverMixin

from libcloud.common.rackspace import (
    AUTH_URL_US, AUTH_URL_UK)

CDN_HOST = 'cdn.clouddrive.com'
API_VERSION = 'v1.0'


class CloudFilesResponse(Response):
    valid_response_codes = [httplib.NOT_FOUND, httplib.CONFLICT]

    def success(self):
        i = int(self.status)
        return i >= 200 and i <= 299 or i in self.valid_response_codes

    def parse_body(self):
        if not self.body:
            return None

        if 'content-type' in self.headers:
            key = 'content-type'
        elif 'Content-Type' in self.headers:
            key = 'Content-Type'
        else:
            raise LibcloudError('Missing content-type header')

        content_type = self.headers[key]
        if content_type.find(';') != -1:
            content_type = content_type.split(';')[0]

        if content_type == 'application/json':
            try:
                data = json.loads(self.body)
            except:
                raise MalformedResponseError('Failed to parse JSON',
                                             body=self.body,
                                             driver=CloudFilesStorageDriver)
        elif content_type == 'text/plain':
            data = self.body
        else:
            data = self.body

        return data


class CloudFilesRawResponse(CloudFilesResponse, RawResponse):
    pass


class CloudFilesConnection(OpenStackBaseConnection):
    """
    Base connection class for the Cloudfiles driver.
    """

    auth_url = AUTH_URL_US
    responseCls = CloudFilesResponse
    rawResponseCls = CloudFilesRawResponse

    def __init__(self, user_id, key, secure=True, **kwargs):
        super(CloudFilesConnection, self).__init__(user_id, key, secure=secure,
                                                   **kwargs)
        self.api_version = API_VERSION
        self.accept_format = 'application/json'
        self.cdn_request = False

    def get_endpoint(self):
        # First, we parse out both files and cdn endpoints
        # for each auth version
        if '2.0' in self._auth_version:
            eps = self.service_catalog.get_endpoints(
                service_type='object-store',
                name='cloudFiles')
            cdn_eps = self.service_catalog.get_endpoints(
                service_type='object-store',
                name='cloudFilesCDN')
        elif ('1.1' in self._auth_version) or ('1.0' in self._auth_version):
            eps = self.service_catalog.get_endpoints(name='cloudFiles')
            cdn_eps = self.service_catalog.get_endpoints(name='cloudFilesCDN')

        # if this is a CDN request, return the cdn url instead
        if self.cdn_request:
            eps = cdn_eps

        if len(eps) == 0:
            raise LibcloudError('Could not find specified endpoint')

        ep = eps[0]
        if 'publicURL' in ep:
            return ep['publicURL']
        else:
            raise LibcloudError('Could not find specified endpoint')

    def request(self, action, params=None, data='', headers=None, method='GET',
                raw=False, cdn_request=False):
        if not headers:
            headers = {}
        if not params:
            params = {}

        self.cdn_request = cdn_request
        params['format'] = 'json'

        if method in ['POST', 'PUT'] and 'Content-Type' not in headers:
            headers.update({'Content-Type': 'application/json; charset=UTF-8'})

        return super(CloudFilesConnection, self).request(
            action=action,
            params=params, data=data,
            method=method, headers=headers,
            raw=raw)


class CloudFilesUSConnection(CloudFilesConnection):
    """
    Connection class for the Cloudfiles US endpoint.
    """

    auth_url = AUTH_URL_US


class CloudFilesUKConnection(CloudFilesConnection):
    """
    Connection class for the Cloudfiles UK endpoint.
    """

    auth_url = AUTH_URL_UK


class CloudFilesSwiftConnection(CloudFilesConnection):
    """
    Connection class for the Cloudfiles Swift endpoint.
    """

    def __init__(self, *args, **kwargs):
        self.region_name = kwargs.pop('ex_region_name', None)
        super(CloudFilesSwiftConnection, self).__init__(*args, **kwargs)

    def get_endpoint(self, *args, **kwargs):
        if '2.0' in self._auth_version:
            endpoint = self.service_catalog.get_endpoint(
                service_type='object-store',
                name='swift',
                region=self.region_name)
        elif ('1.1' in self._auth_version) or ('1.0' in self._auth_version):
            endpoint = self.service_catalog.get_endpoint(
                name='swift', region=self.region_name)

        if 'publicURL' in endpoint:
            return endpoint['publicURL']
        else:
            raise LibcloudError('Could not find specified endpoint')


class CloudFilesStorageDriver(StorageDriver, OpenStackDriverMixin):
    """
    Base CloudFiles driver.

    You should never create an instance of this class directly but use US/US
    class.
    """
    name = 'CloudFiles'
    website = 'http://www.rackspace.com/'

    connectionCls = CloudFilesConnection
    hash_type = 'md5'
    supports_chunked_encoding = True

    def __init__(self, *args, **kwargs):
        OpenStackDriverMixin.__init__(self, *args, **kwargs)
        super(CloudFilesStorageDriver, self).__init__(*args, **kwargs)

    def iterate_containers(self):
        response = self.connection.request('')

        if response.status == httplib.NO_CONTENT:
            return []
        elif response.status == httplib.OK:
            return self._to_container_list(json.loads(response.body))

        raise LibcloudError('Unexpected status code: %s' % (response.status))

    def get_container(self, container_name):
        response = self.connection.request('/%s' % (container_name),
                                           method='HEAD')

        if response.status == httplib.NO_CONTENT:
            container = self._headers_to_container(
                container_name, response.headers)
            return container
        elif response.status == httplib.NOT_FOUND:
            raise ContainerDoesNotExistError(None, self, container_name)

        raise LibcloudError('Unexpected status code: %s' % (response.status))

    def get_object(self, container_name, object_name):
        container = self.get_container(container_name)
        response = self.connection.request('/%s/%s' % (container_name,
                                                       object_name),
                                           method='HEAD')
        if response.status in [httplib.OK, httplib.NO_CONTENT]:
            obj = self._headers_to_object(
                object_name, container, response.headers)
            return obj
        elif response.status == httplib.NOT_FOUND:
            raise ObjectDoesNotExistError(None, self, object_name)

        raise LibcloudError('Unexpected status code: %s' % (response.status))

    def get_container_cdn_url(self, container):
        container_name = container.name
        response = self.connection.request('/%s' % (container_name),
                                           method='HEAD',
                                           cdn_request=True)

        if response.status == httplib.NO_CONTENT:
            cdn_url = response.headers['x-cdn-uri']
            return cdn_url
        elif response.status == httplib.NOT_FOUND:
            raise ContainerDoesNotExistError(value='',
                                             container_name=container_name,
                                             driver=self)

        raise LibcloudError('Unexpected status code: %s' % (response.status))

    def get_object_cdn_url(self, obj):
        container_cdn_url = self.get_container_cdn_url(container=obj.container)
        return '%s/%s' % (container_cdn_url, obj.name)

    def enable_container_cdn(self, container, ex_ttl=None):
        """
        @inherits: L{StorageDriver.enable_container_cdn}

        @param ex_ttl: cache time to live
        @type ex_ttl: C{int}
        """
        container_name = container.name
        headers = {'X-CDN-Enabled': 'True'}

        if ex_ttl:
            headers['X-TTL'] = ex_ttl

        response = self.connection.request('/%s' % (container_name),
                                           method='PUT',
                                           headers=headers,
                                           cdn_request=True)

        return response.status in [httplib.CREATED, httplib.ACCEPTED]

    def create_container(self, container_name):
        container_name = self._clean_container_name(container_name)
        response = self.connection.request(
            '/%s' % (container_name), method='PUT')

        if response.status == httplib.CREATED:
            # Accepted mean that container is not yet created but it will be
            # eventually
            extra = {'object_count': 0}
            container = Container(name=container_name,
                                  extra=extra, driver=self)

            return container
        elif response.status == httplib.ACCEPTED:
            error = ContainerAlreadyExistsError(None, self, container_name)
            raise error

        raise LibcloudError('Unexpected status code: %s' % (response.status))

    def delete_container(self, container):
        name = self._clean_container_name(container.name)

        # Only empty container can be deleted
        response = self.connection.request('/%s' % (name), method='DELETE')

        if response.status == httplib.NO_CONTENT:
            return True
        elif response.status == httplib.NOT_FOUND:
            raise ContainerDoesNotExistError(value='',
                                             container_name=name, driver=self)
        elif response.status == httplib.CONFLICT:
            # @TODO: Add "delete_all_objects" parameter?
            raise ContainerIsNotEmptyError(value='',
                                           container_name=name, driver=self)

    def download_object(self, obj, destination_path, overwrite_existing=False,
                        delete_on_failure=True):
        container_name = obj.container.name
        object_name = obj.name
        response = self.connection.request('/%s/%s' % (container_name,
                                                       object_name),
                                           method='GET', raw=True)

        return self._get_object(
            obj=obj, callback=self._save_object, response=response,
            callback_kwargs={'obj': obj,
                             'response': response.response,
                             'destination_path': destination_path,
                             'overwrite_existing': overwrite_existing,
                             'delete_on_failure': delete_on_failure},
            success_status_code=httplib.OK)

    def download_object_as_stream(self, obj, chunk_size=None):
        container_name = obj.container.name
        object_name = obj.name
        response = self.connection.request('/%s/%s' % (container_name,
                                                       object_name),
                                           method='GET', raw=True)

        return self._get_object(obj=obj, callback=read_in_chunks,
                                response=response,
                                callback_kwargs={'iterator': response.response,
                                                 'chunk_size': chunk_size},
                                success_status_code=httplib.OK)

    def upload_object(self, file_path, container, object_name, extra=None,
                      verify_hash=True):
        """
        Upload an object.

        Note: This will override file with a same name if it already exists.
        """
        upload_func = self._upload_file
        upload_func_kwargs = {'file_path': file_path}

        return self._put_object(container=container, object_name=object_name,
                                upload_func=upload_func,
                                upload_func_kwargs=upload_func_kwargs,
                                extra=extra, file_path=file_path,
                                verify_hash=verify_hash)

    def upload_object_via_stream(self, iterator,
                                 container, object_name, extra=None):
        if isinstance(iterator, file):
            iterator = iter(iterator)

        upload_func = self._stream_data
        upload_func_kwargs = {'iterator': iterator}

        return self._put_object(container=container, object_name=object_name,
                                upload_func=upload_func,
                                upload_func_kwargs=upload_func_kwargs,
                                extra=extra, iterator=iterator)

    def delete_object(self, obj):
        container_name = self._clean_container_name(obj.container.name)
        object_name = self._clean_object_name(obj.name)

        response = self.connection.request(
            '/%s/%s' % (container_name, object_name), method='DELETE')

        if response.status == httplib.NO_CONTENT:
            return True
        elif response.status == httplib.NOT_FOUND:
            raise ObjectDoesNotExistError(value='', object_name=object_name,
                                          driver=self)

        raise LibcloudError('Unexpected status code: %s' % (response.status))

    def ex_get_meta_data(self):
        """
        Get meta data

        @rtype: C{dict}
        """
        response = self.connection.request('', method='HEAD')

        if response.status == httplib.NO_CONTENT:
            container_count = response.headers.get(
                'x-account-container-count', 'unknown')
            object_count = response.headers.get(
                'x-account-object-count', 'unknown')
            bytes_used = response.headers.get(
                'x-account-bytes-used', 'unknown')
            temp_url_key = response.headers.get(
                'x-account-meta-temp-url-key', None)

            return {'container_count': int(container_count),
                    'object_count': int(object_count),
                    'bytes_used': int(bytes_used),
                    'temp_url_key': temp_url_key}

        raise LibcloudError('Unexpected status code: %s' % (response.status))

    def ex_multipart_upload_object(self, file_path, container, object_name,
                                   chunk_size=33554432, extra=None,
                                   verify_hash=True):
        object_size = os.path.getsize(file_path)
        if object_size < chunk_size:
            return self.upload_object(file_path, container, object_name,
                                      extra=extra, verify_hash=verify_hash)

        iter_chunk_reader = FileChunkReader(file_path, chunk_size)

        for index, iterator in enumerate(iter_chunk_reader):
            self._upload_object_part(container=container,
                                     object_name=object_name,
                                     part_number=index,
                                     iterator=iterator,
                                     verify_hash=verify_hash)

        return self._upload_object_manifest(container=container,
                                            object_name=object_name,
                                            extra=extra,
                                            verify_hash=verify_hash)

    def ex_enable_static_website(self, container, index_file='index.html'):
        """
        Enable serving a static website.

        @param container: Container instance
        @type container: L{Container}

        @param index_file: Name of the object which becomes an index page for
        every sub-directory in this container.
        @type index_file: C{str}

        @rtype: C{bool}
        """
        container_name = container.name
        headers = {'X-Container-Meta-Web-Index': index_file}

        response = self.connection.request('/%s' % (container_name),
                                           method='POST',
                                           headers=headers,
                                           cdn_request=False)

        return response.status in [httplib.CREATED, httplib.ACCEPTED]

    def ex_set_error_page(self, container, file_name='error.html'):
        """
        Set a custom error page which is displayed if file is not found and
        serving of a static website is enabled.

        @param container: Container instance
        @type container: L{Container}

        @param file_name: Name of the object which becomes the error page.
        @type file_name: C{str}

        @rtype: C{bool}
        """
        container_name = container.name
        headers = {'X-Container-Meta-Web-Error': file_name}

        response = self.connection.request('/%s' % (container_name),
                                           method='POST',
                                           headers=headers,
                                           cdn_request=False)

        return response.status in [httplib.CREATED, httplib.ACCEPTED]

    def ex_set_account_metadata_temp_url_key(self, key):
        """
        Set the metadata header X-Account-Meta-Temp-URL-Key on your Cloud
        Files account.

        @param key: X-Account-Meta-Temp-URL-Key
        @type key: C{str}

        @rtype: C{bool}
        """
        headers = {'X-Account-Meta-Temp-URL-Key': key}

        response = self.connection.request('',
                                           method='POST',
                                           headers=headers,
                                           cdn_request=False)

        return response.status in [httplib.OK, httplib.NO_CONTENT,
                                   httplib.CREATED, httplib.ACCEPTED]

    def ex_get_object_temp_url(self, obj, method='GET', timeout=60):
        """
        Create a temporary URL to allow others to retrieve or put objects
        in your Cloud Files account for as long or as short a time as you
        wish.  This method is specifically for allowing users to retrieve
        or update an object.

        @param obj: The object that you wish to make temporarily public
        @type obj: L{Object}

        @param method: Which method you would like to allow, 'PUT' or 'GET'
        @type method: C{str}

        @param timeout: Time (in seconds) after which you want the TempURL
        to expire.
        @type timeout: C{int}

        @rtype: C{bool}
        """
        self.connection._populate_hosts_and_request_paths()
        expires = int(time() + timeout)
        path = '%s/%s/%s' % (self.connection.request_path,
                             obj.container.name, obj.name)
        try:
            key = self.ex_get_meta_data()['temp_url_key']
            assert key is not None
        except Exception:
            raise KeyError('You must first set the ' +
                           'X-Account-Meta-Temp-URL-Key header on your ' +
                           'Cloud Files account using ' +
                           'ex_set_account_metadata_temp_url_key before ' +
                           'you can use this method.')
        hmac_body = '%s\n%s\n%s' % (method, expires, path)
        sig = hmac.new(b(key), b(hmac_body), sha1).hexdigest()
        params = urlencode({'temp_url_sig': sig,
                            'temp_url_expires': expires})

        temp_url = 'https://%s/%s/%s?%s' %\
                   (self.connection.host + self.connection.request_path,
                    obj.container.name, obj.name, params)

        return temp_url

    def _upload_object_part(self, container, object_name, part_number,
                            iterator, verify_hash=True):
        upload_func = self._stream_data
        upload_func_kwargs = {'iterator': iterator}
        part_name = object_name + '/%08d' % part_number
        extra = {'content_type': 'application/octet-stream'}

        self._put_object(container=container,
                         object_name=part_name,
                         upload_func=upload_func,
                         upload_func_kwargs=upload_func_kwargs,
                         extra=extra, iterator=iterator,
                         verify_hash=verify_hash)

    def _upload_object_manifest(self, container, object_name, extra=None,
                                verify_hash=True):
        extra = extra or {}
        meta_data = extra.get('meta_data')

        container_name_cleaned = self._clean_container_name(container.name)
        object_name_cleaned = self._clean_object_name(object_name)
        request_path = '/%s/%s' % (container_name_cleaned, object_name_cleaned)

        headers = {'X-Auth-Token': self.connection.auth_token,
                   'X-Object-Manifest': '%s/%s/' %
                                        (container_name_cleaned,
                                         object_name_cleaned)}

        data = ''
        response = self.connection.request(request_path,
                                           method='PUT', data=data,
                                           headers=headers, raw=True)

        object_hash = None

        if verify_hash:
            hash_function = self._get_hash_function()
            hash_function.update(b(data))
            data_hash = hash_function.hexdigest()
            object_hash = response.headers.get('etag')

            if object_hash != data_hash:
                raise ObjectHashMismatchError(
                    value=('MD5 hash checksum does not match (expected=%s, ' +
                           'actual=%s)') %
                          (data_hash, object_hash),
                    object_name=object_name, driver=self)

        obj = Object(name=object_name, size=0, hash=object_hash, extra=None,
                     meta_data=meta_data, container=container, driver=self)

        return obj

    def iterate_container_objects(self, container):
        params = {}

        while True:
            response = self.connection.request('/%s' % (container.name),
                                               params=params)

            if response.status == httplib.NO_CONTENT:
                # Empty or non-existent container
                break
            elif response.status == httplib.OK:
                objects = self._to_object_list(json.loads(response.body),
                                               container)

                if len(objects) == 0:
                    break

                for obj in objects:
                    yield obj
                params['marker'] = obj.name

            else:
                raise LibcloudError('Unexpected status code: %s' %
                                    (response.status))

    def _put_object(self, container, object_name, upload_func,
                    upload_func_kwargs, extra=None, file_path=None,
                    iterator=None, verify_hash=True):
        extra = extra or {}
        container_name_cleaned = self._clean_container_name(container.name)
        object_name_cleaned = self._clean_object_name(object_name)
        content_type = extra.get('content_type', None)
        meta_data = extra.get('meta_data', None)

        headers = {}
        if meta_data:
            for key, value in list(meta_data.items()):
                key = 'X-Object-Meta-%s' % (key)
                headers[key] = value

        request_path = '/%s/%s' % (container_name_cleaned, object_name_cleaned)
        result_dict = self._upload_object(
            object_name=object_name, content_type=content_type,
            upload_func=upload_func, upload_func_kwargs=upload_func_kwargs,
            request_path=request_path, request_method='PUT',
            headers=headers, file_path=file_path, iterator=iterator)

        response = result_dict['response'].response
        bytes_transferred = result_dict['bytes_transferred']
        server_hash = result_dict['response'].headers.get('etag', None)

        if response.status == httplib.EXPECTATION_FAILED:
            raise LibcloudError(value='Missing content-type header',
                                driver=self)
        elif verify_hash and not server_hash:
            raise LibcloudError(value='Server didn\'t return etag',
                                driver=self)
        elif (verify_hash and result_dict['data_hash'] != server_hash):
            raise ObjectHashMismatchError(
                value=('MD5 hash checksum does not match (expected=%s, ' +
                       'actual=%s)') % (result_dict['data_hash'], server_hash),
                object_name=object_name, driver=self)
        elif response.status == httplib.CREATED:
            obj = Object(
                name=object_name, size=bytes_transferred, hash=server_hash,
                extra=None, meta_data=meta_data, container=container,
                driver=self)

            return obj
        else:
            # @TODO: Add test case for this condition (probably 411)
            raise LibcloudError('status_code=%s' % (response.status),
                                driver=self)

    def _clean_container_name(self, name):
        """
        Clean container name.
        """
        if name.startswith('/'):
            name = name[1:]
        name = urlquote(name)

        if name.find('/') != -1:
            raise InvalidContainerNameError(value='Container name cannot'
                                                  ' contain slashes',
                                            container_name=name, driver=self)

        if len(name) > 256:
            raise InvalidContainerNameError(
                value='Container name cannot be longer than 256 bytes',
                container_name=name, driver=self)

        return name

    def _clean_object_name(self, name):
        name = urlquote(name)
        return name

    def _to_container_list(self, response):
<<<<<<< HEAD
=======
        # @TODO: Handle more then 10k containers - use "lazy list"?
>>>>>>> d8d792f0
        for container in response:
            extra = {'object_count': int(container['count']),
                     'size': int(container['bytes'])}
            yield Container(name=container['name'], extra=extra, driver=self)

    def _to_object_list(self, response, container):
        objects = []

        for obj in response:
            name = obj['name']
            size = int(obj['bytes'])
            hash = obj['hash']
            extra = {'content_type': obj['content_type'],
                     'last_modified': obj['last_modified']}
            objects.append(Object(
                name=name, size=size, hash=hash, extra=extra,
                meta_data=None, container=container, driver=self))

        return objects

    def _headers_to_container(self, name, headers):
        size = int(headers.get('x-container-bytes-used', 0))
        object_count = int(headers.get('x-container-object-count', 0))

        extra = {'object_count': object_count,
                 'size': size}
        container = Container(name=name, extra=extra, driver=self)
        return container

    def _headers_to_object(self, name, container, headers):
        size = int(headers.pop('content-length', 0))
        last_modified = headers.pop('last-modified', None)
        etag = headers.pop('etag', None)
        content_type = headers.pop('content-type', None)

        meta_data = {}
        for key, value in list(headers.items()):
            if key.find('x-object-meta-') != -1:
                key = key.replace('x-object-meta-', '')
                meta_data[key] = value

        extra = {'content_type': content_type, 'last_modified': last_modified}

        obj = Object(name=name, size=size, hash=etag, extra=extra,
                     meta_data=meta_data, container=container, driver=self)
        return obj

    def _ex_connection_class_kwargs(self):
        return self.openstack_connection_kwargs()


class CloudFilesUSStorageDriver(CloudFilesStorageDriver):
    """
    Cloudfiles storage driver for the US endpoint.
    """

    type = Provider.CLOUDFILES_US
    name = 'CloudFiles (US)'
    connectionCls = CloudFilesUSConnection


class CloudFilesSwiftStorageDriver(CloudFilesStorageDriver):
    """
    Cloudfiles storage driver for the OpenStack Swift.
    """
    type = Provider.CLOUDFILES_SWIFT
    name = 'CloudFiles (SWIFT)'
    connectionCls = CloudFilesSwiftConnection

    def __init__(self, *args, **kwargs):
        self._ex_region_name = kwargs.get('ex_region_name', 'RegionOne')
        super(CloudFilesSwiftStorageDriver, self).__init__(*args, **kwargs)

    def openstack_connection_kwargs(self):
        rv = super(CloudFilesSwiftStorageDriver,
                   self).openstack_connection_kwargs()
        rv['ex_region_name'] = self._ex_region_name
        return rv


class CloudFilesUKStorageDriver(CloudFilesStorageDriver):
    """
    Cloudfiles storage driver for the UK endpoint.
    """

    type = Provider.CLOUDFILES_UK
    name = 'CloudFiles (UK)'
    connectionCls = CloudFilesUKConnection


class FileChunkReader(object):
    def __init__(self, file_path, chunk_size):
        self.file_path = file_path
        self.total = os.path.getsize(file_path)
        self.chunk_size = chunk_size
        self.bytes_read = 0
        self.stop_iteration = False

    def __iter__(self):
        return self

    def next(self):
        if self.stop_iteration:
            raise StopIteration

        start_block = self.bytes_read
        end_block = start_block + self.chunk_size
        if end_block >= self.total:
            end_block = self.total
            self.stop_iteration = True
        self.bytes_read += end_block - start_block
        return ChunkStreamReader(file_path=self.file_path,
                                 start_block=start_block,
                                 end_block=end_block,
                                 chunk_size=8192)

    def __next__(self):
        return self.next()


class ChunkStreamReader(object):
    def __init__(self, file_path, start_block, end_block, chunk_size):
        self.fd = open(file_path, 'rb')
        self.fd.seek(start_block)
        self.start_block = start_block
        self.end_block = end_block
        self.chunk_size = chunk_size
        self.bytes_read = 0
        self.stop_iteration = False

    def __iter__(self):
        return self

    def next(self):
        if self.stop_iteration:
            self.fd.close()
            raise StopIteration

        block_size = self.chunk_size
        if self.bytes_read + block_size >\
                self.end_block - self.start_block:
            block_size = self.end_block - self.start_block - self.bytes_read
            self.stop_iteration = True

        block = self.fd.read(block_size)
        self.bytes_read += block_size
        return block

    def __next__(self):
        return self.next()<|MERGE_RESOLUTION|>--- conflicted
+++ resolved
@@ -712,10 +712,7 @@
         return name
 
     def _to_container_list(self, response):
-<<<<<<< HEAD
-=======
         # @TODO: Handle more then 10k containers - use "lazy list"?
->>>>>>> d8d792f0
         for container in response:
             extra = {'object_count': int(container['count']),
                      'size': int(container['bytes'])}
